import {
  isAuthorizeFormRequired,
  parseAndSubmitAuthorizeForm,
  convertToCSV,
  makeRequest,
  isRelativePath,
  isUri,
  isUrl
} from './utils'
import * as NodeFormData from 'form-data'
import {
  Job,
  Session,
  Context,
  ContextAllAttributes,
  Folder,
  CsrfToken,
  EditContextInput,
  JobDefinition,
  PollOptions
} from './types'
import { formatDataForRequest } from './utils/formatDataForRequest'
import { SessionManager } from './SessionManager'
<<<<<<< HEAD
import { ContextManager } from './ContextManager'
=======
import { timestampToYYYYMMDDHHMMSS } from '@sasjs/utils/time'
import { Logger, LogLevel } from '@sasjs/utils/logger'
>>>>>>> 33a202fa

/**
 * A client for interfacing with the SAS Viya REST API.
 *
 */
export class SASViyaApiClient {
  constructor(
    private serverUrl: string,
    private rootFolderName: string,
    private contextName: string,
    private setCsrfToken: (csrfToken: CsrfToken) => void
  ) {
    if (serverUrl) isUrl(serverUrl)
  }

  private csrfToken: CsrfToken | null = null
  private fileUploadCsrfToken: CsrfToken | null = null
  private _debug = false
  private sessionManager = new SessionManager(
    this.serverUrl,
    this.contextName,
    this.setCsrfToken
  )
  private contextManager = new ContextManager(this.serverUrl, this.setCsrfToken)
  private folderMap = new Map<string, Job[]>()

  public get debug() {
    return this._debug
  }

  public set debug(value: boolean) {
    this._debug = value
    if (this.sessionManager) {
      this.sessionManager.debug = value
    }
  }

  /**
   * Returns a list of jobs in the currently set root folder.
   */
  public async getJobsInFolder(folderPath: string) {
    const path = isRelativePath(folderPath)
      ? `${this.rootFolderName}/${folderPath}`
      : folderPath
    if (this.folderMap.get(path)) {
      return this.folderMap.get(path)
    }

    await this.populateFolderMap(path)
    return this.folderMap.get(path)
  }

  /**
   * Returns an object containing the server URL and root folder name.
   */
  public getConfig() {
    return {
      serverUrl: this.serverUrl,
      rootFolderName: this.rootFolderName
    }
  }

  /**
   * Updates server URL and root folder name, if it was not set.
   * @param serverUrl - the URL of the server.
   * @param rootFolderName - the name for root folder.
   */
  public setConfig(serverUrl: string, rootFolderName: string) {
    if (serverUrl) this.serverUrl = serverUrl
    if (rootFolderName) this.rootFolderName = rootFolderName
  }

  /**
   * Returns all available compute contexts on this server.
   * @param accessToken - an access token for an authorized user.
   */
  public async getComputeContexts(accessToken?: string) {
    return await this.contextManager.getComputeContexts(accessToken)
  }

  /**
   * Returns all available launcher contexts on this server.
   * @param accessToken - an access token for an authorized user.
   */
  public async getLauncherContexts(accessToken?: string) {
    return await this.contextManager.getLauncherContexts(accessToken)
  }

  /**
   * Returns all compute contexts on this server that the user has access to.
   * @param accessToken - an access token for an authorized user.
   */
  public async getExecutableContexts(accessToken?: string) {
    return await this.contextManager.getExecutableContexts(
      this.executeScript,
      accessToken
    )
  }

  /**
   * Creates a session on the given context.
   * @param contextName - the name of the context to create a session on.
   * @param accessToken - an access token for an authorized user.
   */
  public async createSession(contextName: string, accessToken?: string) {
    const headers: any = {
      'Content-Type': 'application/json'
    }

    if (accessToken) {
      headers.Authorization = `Bearer ${accessToken}`
    }

    const { result: contexts } = await this.request<{ items: Context[] }>(
      `${this.serverUrl}/compute/contexts?limit=10000`,
      { headers }
    )
    const executionContext =
      contexts.items && contexts.items.length
        ? contexts.items.find((c: any) => c.name === contextName)
        : null
    if (!executionContext) {
      throw new Error(`Execution context ${contextName} not found.`)
    }

    const createSessionRequest = {
      method: 'POST',
      headers: {
        Authorization: `Bearer ${accessToken}`,
        'Content-Type': 'application/json'
      }
    }
    const { result: createdSession } = await this.request<Session>(
      `${this.serverUrl}/compute/contexts/${executionContext.id}/sessions`,
      createSessionRequest
    )

    return createdSession
  }

  /**
   * Creates a compute context on the given server.
   * @param contextName - the name of the context to be created.
   * @param launchContextName - the name of the launcher context used by the compute service.
   * @param sharedAccountId - the ID of the account to run the servers for this context.
   * @param autoExecLines - the lines of code to execute during session initialization.
   * @param accessToken - an access token for an authorized user.
   * @param authorizedUsers - an optional list of authorized user IDs.
   */
  public async createComputeContext(
    contextName: string,
    launchContextName: string,
    sharedAccountId: string,
    autoExecLines: string[],
    accessToken?: string,
    authorizedUsers?: string[]
  ) {
    return await this.contextManager.createComputeContext(
      contextName,
      launchContextName,
      sharedAccountId,
      autoExecLines,
      accessToken,
      authorizedUsers
    )
  }

  /**
   * Creates a launcher context on the given server.
   * @param contextName - the name of the context to be created.
   * @param description - the description of the context to be created.
   * @param launchType - launch type of the context to be created.
   * @param accessToken - an access token for an authorized user.
   */
  public async createLauncherContext(
    contextName: string,
    description: string,
    launchType = 'direct',
    accessToken?: string
  ) {
    return await this.contextManager.createLauncherContext(
      contextName,
      description,
      launchType,
      accessToken
    )
  }

  /**
   * Updates a compute context on the given server.
   * @param contextName - the original name of the context to be updated.
   * @param editedContext - an object with the properties to be updated.
   * @param accessToken - an access token for an authorized user.
   */
  public async editContext(
    contextName: string,
    editedContext: EditContextInput,
    accessToken?: string
  ) {
    return await this.contextManager.editContext(
      contextName,
      editedContext,
      accessToken
    )
  }

  /**
   * Deletes a compute context on the given server.
   * @param contextName - the name of the context to be deleted.
   * @param accessToken - an access token for an authorized user.
   */
  public async deleteContext(contextName: string, accessToken?: string) {
    return await this.contextManager.deleteContext(contextName, accessToken)
  }

  /**
   * Executes code on the current SAS Viya server.
   * @param jobPath - the path to the file being submitted for execution.
   * @param linesOfCode - an array of code lines to execute.
   * @param contextName - the context to execute the code in.
   * @param accessToken - an access token for an authorized user.
   * @param data - execution data.
   * @param debug - when set to true, the log will be returned.
   * @param expectWebout - when set to true, the automatic _webout fileref will be checked for content, and that content returned. This fileref is used when the Job contains a SASjs web request (as opposed to executing arbitrary SAS code).
   * @param waitForResult - when set to true, function will return the session
   * @param pollOptions - an object that represents poll interval(milliseconds) and maximum amount of attempts. Object example: { MAX_POLL_COUNT: 24 * 60 * 60, POLL_INTERVAL: 1000 }.
   * @param printPid - a boolean that indicates whether the function should print (PID) of the started job.
   */
  public async executeScript(
    jobPath: string,
    linesOfCode: string[],
    contextName: string,
    accessToken?: string,
    data = null,
    debug: boolean = false,
    expectWebout = false,
    waitForResult = true,
    pollOptions?: PollOptions,
    printPid = false
  ): Promise<any> {
    try {
      const headers: any = {
        'Content-Type': 'application/json'
      }

      if (accessToken) {
        headers.Authorization = `Bearer ${accessToken}`
      }

      let executionSessionId: string
      const session = await this.sessionManager
        .getSession(accessToken)
        .catch((err) => {
          throw err
        })

      executionSessionId = session!.id

      if (printPid) {
        const { result: jobIdVariable } = await this.sessionManager.getVariable(
          executionSessionId,
          'SYSJOBID',
          accessToken
        )

        if (jobIdVariable && jobIdVariable.value) {
          const relativeJobPath = this.rootFolderName
            ? jobPath.split(this.rootFolderName).join('').replace(/^\//, '')
            : jobPath

          const logger = new Logger(debug ? LogLevel.Debug : LogLevel.Info)

          logger.info(
            `Triggered '${relativeJobPath}' with PID ${
              jobIdVariable.value
            } at ${timestampToYYYYMMDDHHMMSS()}`
          )
        }
      }

      const jobArguments: { [key: string]: any } = {
        _contextName: contextName,
        _OMITJSONLISTING: true,
        _OMITJSONLOG: true,
        _OMITSESSIONRESULTS: true,
        _OMITTEXTLISTING: true,
        _OMITTEXTLOG: true
      }

      if (debug) {
        jobArguments['_OMITTEXTLOG'] = false
        jobArguments['_OMITSESSIONRESULTS'] = false
        jobArguments['_DEBUG'] = 131
      }

      let fileName
      if (isRelativePath(jobPath)) {
        fileName = `exec-${
          jobPath.includes('/') ? jobPath.split('/')[1] : jobPath
        }`
      } else {
        const jobPathParts = jobPath.split('/')
        fileName = jobPathParts.pop()
      }

      let jobVariables: any = {
        SYS_JES_JOB_URI: '',
        _program: isRelativePath(jobPath)
          ? this.rootFolderName + '/' + jobPath
          : jobPath
      }

      let files: any[] = []

      if (data) {
        if (JSON.stringify(data).includes(';')) {
          files = await this.uploadTables(data, accessToken).catch((err) => {
            throw err
          })

          jobVariables['_webin_file_count'] = files.length

          files.forEach((fileInfo, index) => {
            jobVariables[
              `_webin_fileuri${index + 1}`
            ] = `/files/files/${fileInfo.file.id}`
            jobVariables[`_webin_name${index + 1}`] = fileInfo.tableName
          })
        } else {
          jobVariables = { ...jobVariables, ...formatDataForRequest(data) }
        }
      }

      // Execute job in session
      const postJobRequest = {
        method: 'POST',
        headers,
        body: JSON.stringify({
          name: fileName,
          description: 'Powered by SASjs',
          code: linesOfCode,
          variables: jobVariables,
          arguments: jobArguments
        })
      }

      const { result: postedJob, etag } = await this.request<Job>(
        `${this.serverUrl}/compute/sessions/${executionSessionId}/jobs`,
        postJobRequest
      ).catch((err) => {
        throw err
      })

      if (!waitForResult) {
        return session
      }

      if (debug) {
        console.log(`Job has been submitted for '${fileName}'.`)
        console.log(
          `You can monitor the job progress at '${this.serverUrl}${
            postedJob.links.find((l: any) => l.rel === 'state')!.href
          }'.`
        )
      }

      const jobStatus = await this.pollJobState(
        postedJob,
        etag,
        accessToken,
        pollOptions
      )

      const { result: currentJob } = await this.request<Job>(
        `${this.serverUrl}/compute/sessions/${executionSessionId}/jobs/${postedJob.id}`,
        { headers }
      ).catch((err) => {
        throw err
      })

      let jobResult
      let log

      const logLink = currentJob.links.find((l) => l.rel === 'log')

      if (debug && logLink) {
        log = await this.request<any>(
          `${this.serverUrl}${logLink.href}/content?limit=10000`,
          {
            headers
          }
        )
          .then((res: any) =>
            res.result.items.map((i: any) => i.line).join('\n')
          )
          .catch((err) => {
            throw err
          })
      }

      if (jobStatus === 'failed' || jobStatus === 'error') {
        return Promise.reject({ job: currentJob, log })
      }

      let resultLink

      if (expectWebout) {
        resultLink = `/compute/sessions/${executionSessionId}/filerefs/_webout/content`
      } else {
        return { job: currentJob, log }
      }

      if (resultLink) {
        jobResult = await this.request<any>(
          `${this.serverUrl}${resultLink}`,
          { headers },
          'text'
        ).catch(async (e) => {
          if (e && e.status === 404) {
            if (logLink) {
              log = await this.request<any>(
                `${this.serverUrl}${logLink.href}/content?limit=10000`,
                {
                  headers
                }
              )
                .then((res: any) =>
                  res.result.items.map((i: any) => i.line).join('\n')
                )
                .catch((err) => {
                  throw err
                })

              return Promise.reject({
                status: 500,
                log: log
              })
            }
          }
          return {
            result: JSON.stringify(e)
          }
        })
      }

      await this.sessionManager
        .clearSession(executionSessionId, accessToken)
        .catch((err) => {
          throw err
        })

      return { result: jobResult?.result, log }
    } catch (e) {
      if (e && e.status === 404) {
        return this.executeScript(
          jobPath,
          linesOfCode,
          contextName,
          accessToken,
          data,
          debug,
          false,
          true
        )
      } else {
        throw e
      }
    }
  }

  /**
   * Creates a folder. Path to or URI of the parent folder is required.
   * @param folderName - the name of the new folder.
   * @param parentFolderPath - the full path to the parent folder.  If not
   *  provided, the parentFolderUri must be provided.
   * @param parentFolderUri - the URI (eg /folders/folders/UUID) of the parent
   *  folder. If not provided, the parentFolderPath must be provided.
   * @param accessToken - an access token for authorizing the request.
   * @param isForced - flag that indicates if target folder already exists, it and all subfolders have to be deleted.
   */
  public async createFolder(
    folderName: string,
    parentFolderPath?: string,
    parentFolderUri?: string,
    accessToken?: string,
    isForced?: boolean
  ): Promise<Folder> {
    if (!parentFolderPath && !parentFolderUri) {
      throw new Error('Path or URI of the parent folder is required.')
    }

    if (!parentFolderUri && parentFolderPath) {
      parentFolderUri = await this.getFolderUri(parentFolderPath, accessToken)
      if (!parentFolderUri) {
        console.log(
          `Parent folder at path '${parentFolderPath}' is not present.`
        )

        const newParentFolderPath = parentFolderPath.substring(
          0,
          parentFolderPath.lastIndexOf('/')
        )
        const newFolderName = `${parentFolderPath.split('/').pop()}`
        if (newParentFolderPath === '') {
          throw new Error('Root folder has to be present on the server.')
        }
        console.log(
          `Creating parent folder:\n'${newFolderName}' in '${newParentFolderPath}'`
        )
        const parentFolder = await this.createFolder(
          newFolderName,
          newParentFolderPath,
          undefined,
          accessToken
        )
        console.log(
          `Parent folder '${newFolderName}' has been successfully created.`
        )
        parentFolderUri = `/folders/folders/${parentFolder.id}`
      } else if (isForced && accessToken) {
        const folderPath = parentFolderPath + '/' + folderName
        const folderUri = await this.getFolderUri(folderPath, accessToken)

        if (folderUri) {
          await this.deleteFolder(
            parentFolderPath + '/' + folderName,
            accessToken
          )
        }
      }
    }

    const createFolderRequest: RequestInit = {
      method: 'POST',
      body: JSON.stringify({
        name: folderName,
        type: 'folder'
      })
    }

    createFolderRequest.headers = { 'Content-Type': 'application/json' }
    if (accessToken) {
      createFolderRequest.headers.Authorization = `Bearer ${accessToken}`
    }

    const { result: createFolderResponse } = await this.request<Folder>(
      `${this.serverUrl}/folders/folders?parentFolderUri=${parentFolderUri}`,
      createFolderRequest
    )

    // update folder map with newly created folder.
    await this.populateFolderMap(
      `${parentFolderPath}/${folderName}`,
      accessToken
    )
    return createFolderResponse
  }

  /**
   * Creates a Job in the specified folder (or folder uri).
   * @param parentFolderPath - the location of the new job.
   * @param parentFolderUri - the URI location of the new job. The function is a
   * little faster if the folder URI is supplied instead of the path.
   * @param jobName - the name of the new job to be created.
   * @param code - the SAS code for the new job.
   */
  public async createJobDefinition(
    jobName: string,
    code: string,
    parentFolderPath?: string,
    parentFolderUri?: string,
    accessToken?: string
  ) {
    if (!parentFolderPath && !parentFolderUri) {
      throw new Error(`Path to or URI of the parent folder is required.`)
    }

    if (!parentFolderUri && parentFolderPath) {
      parentFolderUri = await this.getFolderUri(parentFolderPath, accessToken)
    }

    const createJobDefinitionRequest: RequestInit = {
      method: 'POST',
      headers: {
        'Content-Type': 'application/vnd.sas.job.definition+json',
        Accept: 'application/vnd.sas.job.definition+json'
      },
      body: JSON.stringify({
        name: jobName,
        parameters: [
          {
            name: '_addjesbeginendmacros',
            type: 'CHARACTER',
            defaultValue: 'false'
          }
        ],
        type: 'Compute',
        code
      })
    }

    if (accessToken) {
      createJobDefinitionRequest!.headers = {
        ...createJobDefinitionRequest.headers,
        Authorization: `Bearer ${accessToken}`
      }
    }

    return await this.request<Job>(
      `${this.serverUrl}/jobDefinitions/definitions?parentFolderUri=${parentFolderUri}`,
      createJobDefinitionRequest
    )
  }

  /**
   * Performs a login redirect and returns an auth code for the given client.
   * @param clientId - the client ID to authenticate with.
   */
  public async getAuthCode(clientId: string) {
    const authUrl = `${this.serverUrl}/SASLogon/oauth/authorize?client_id=${clientId}&response_type=code`

    const authCode = await fetch(authUrl, {
      referrerPolicy: 'same-origin',
      credentials: 'include'
    })
      .then((response) => response.text())
      .then(async (response) => {
        let code = ''
        if (isAuthorizeFormRequired(response)) {
          const formResponse: any = await parseAndSubmitAuthorizeForm(
            response,
            this.serverUrl
          )

          const responseBody = formResponse
            .split('<body>')[1]
            .split('</body>')[0]
          const bodyElement: any = document.createElement('div')
          bodyElement.innerHTML = responseBody

          code = bodyElement.querySelector('.infobox h4').innerText

          return code
        } else {
          const responseBody = response.split('<body>')[1].split('</body>')[0]
          const bodyElement: any = document.createElement('div')
          bodyElement.innerHTML = responseBody

          if (bodyElement) {
            code = bodyElement.querySelector('.infobox h4').innerText
          }

          return code
        }
      })
      .catch(() => null)

    return authCode
  }

  /**
   * Exchanges the auth code for an access token for the given client.
   * @param clientId - the client ID to authenticate with.
   * @param clientSecret - the client secret to authenticate with.
   * @param authCode - the auth code received from the server.
   */
  public async getAccessToken(
    clientId: string,
    clientSecret: string,
    authCode: string
  ) {
    const url = this.serverUrl + '/SASLogon/oauth/token'
    let token
    if (typeof Buffer === 'undefined') {
      token = btoa(clientId + ':' + clientSecret)
    } else {
      token = Buffer.from(clientId + ':' + clientSecret).toString('base64')
    }
    const headers = {
      Authorization: 'Basic ' + token
    }

    let formData
    if (typeof FormData === 'undefined') {
      formData = new NodeFormData()
      formData.append('grant_type', 'authorization_code')
      formData.append('code', authCode)
    } else {
      formData = new FormData()
      formData.append('grant_type', 'authorization_code')
      formData.append('code', authCode)
    }

    const authResponse = await fetch(url, {
      method: 'POST',
      credentials: 'include',
      headers,
      body: formData as any,
      referrerPolicy: 'same-origin'
    }).then((res) => res.json())

    return authResponse
  }

  /**
   * Exchanges the refresh token for an access token for the given client.
   * @param clientId - the client ID to authenticate with.
   * @param clientSecret - the client secret to authenticate with.
   * @param authCode - the refresh token received from the server.
   */
  public async refreshTokens(
    clientId: string,
    clientSecret: string,
    refreshToken: string
  ) {
    const url = this.serverUrl + '/SASLogon/oauth/token'
    let token
    if (typeof Buffer === 'undefined') {
      token = btoa(clientId + ':' + clientSecret)
    } else {
      token = Buffer.from(clientId + ':' + clientSecret).toString('base64')
    }
    const headers = {
      Authorization: 'Basic ' + token
    }

    let formData
    if (typeof FormData === 'undefined') {
      formData = new NodeFormData()
      formData.append('grant_type', 'refresh_token')
      formData.append('refresh_token', refreshToken)
    } else {
      formData = new FormData()
      formData.append('grant_type', 'refresh_token')
      formData.append('refresh_token', refreshToken)
    }

    const authResponse = await fetch(url, {
      method: 'POST',
      credentials: 'include',
      headers,
      body: formData as any,
      referrerPolicy: 'same-origin'
    }).then((res) => res.json())

    return authResponse
  }

  /**
   * Deletes the client representing the supplied ID.
   * @param clientId - the client ID to authenticate with.
   * @param accessToken - an access token for authorizing the request.
   */
  public async deleteClient(clientId: string, accessToken?: string) {
    const url = this.serverUrl + `/oauth/clients/${clientId}`
    const headers: any = {}
    if (accessToken) {
      headers.Authorization = `Bearer ${accessToken}`
    }
    const deleteResponse = await this.request(url, {
      method: 'DELETE',
      credentials: 'include',
      headers
    })

    return deleteResponse
  }

  /**
   * Executes a job via the SAS Viya Compute API.
   * @param sasJob - the relative path to the job.
   * @param contextName - the name of the context where the job is to be executed.
   * @param debug - sets the _debug flag in the job arguments.
   * @param data - any data to be passed in as input to the job.
   * @param accessToken - an optional access token for an authorized user.
   * @param waitForResult - a boolean indicating if the function should wait for a result.
   * @param expectWebout - a boolean indicating whether to expect a _webout response.
   * @param pollOptions - an object that represents poll interval(milliseconds) and maximum amount of attempts. Object example: { MAX_POLL_COUNT: 24 * 60 * 60, POLL_INTERVAL: 1000 }.
   * @param printPid - a boolean that indicates whether the function should print (PID) of the started job.
   */
  public async executeComputeJob(
    sasJob: string,
    contextName: string,
    debug?: boolean,
    data?: any,
    accessToken?: string,
    waitForResult = true,
    expectWebout = false,
    pollOptions?: PollOptions,
    printPid = false
  ) {
    if (isRelativePath(sasJob) && !this.rootFolderName) {
      throw new Error(
        'Relative paths cannot be used without specifying a root folder name'
      )
    }

    if (isRelativePath(sasJob)) {
      const folderName = sasJob.split('/')[0]
      await this.populateFolderMap(
        `${this.rootFolderName}/${folderName}`,
        accessToken
      )

      if (!this.folderMap.get(`${this.rootFolderName}/${folderName}`)) {
        throw new Error(
          `The folder '${folderName}' was not found at '${this.serverUrl}/${this.rootFolderName}'`
        )
      }
    } else {
      const folderPathParts = sasJob.split('/')
      folderPathParts.pop()
      const folderPath = folderPathParts.join('/')
      await this.populateFolderMap(folderPath, accessToken)
    }

    const headers: any = { 'Content-Type': 'application/json' }
    if (!!accessToken) {
      headers.Authorization = `Bearer ${accessToken}`
    }

    let jobToExecute
    if (isRelativePath(sasJob)) {
      const folderName = sasJob.split('/')[0]
      const jobName = sasJob.split('/')[1]
      const jobFolder = this.folderMap.get(
        `${this.rootFolderName}/${folderName}`
      )
      jobToExecute = jobFolder?.find((item) => item.name === jobName)
    } else {
      const folderPathParts = sasJob.split('/')
      const jobName = folderPathParts.pop()
      const folderPath = folderPathParts.join('/')
      const jobFolder = this.folderMap.get(folderPath)
      jobToExecute = jobFolder?.find((item) => item.name === jobName)
    }

    if (!jobToExecute) {
      throw new Error(`Job was not found.`)
    }

    let code = jobToExecute?.code

    if (!code) {
      const jobDefinitionLink = jobToExecute?.links.find(
        (l) => l.rel === 'getResource'
      )

      if (!jobDefinitionLink) {
        throw new Error(`URI of job definition was not found.`)
      }

      const { result: jobDefinition } = await this.request<JobDefinition>(
        `${this.serverUrl}${jobDefinitionLink.href}`,
        { headers }
      )

      code = jobDefinition.code

      // Adds code to existing job definition
      jobToExecute.code = code
    }

    if (!code) code = ''

    const linesToExecute = code.replace(/\r\n/g, '\n').split('\n')
    return await this.executeScript(
      sasJob,
      linesToExecute,
      contextName,
      accessToken,
      data,
      debug,
      expectWebout,
      waitForResult,
      pollOptions,
      printPid
    )
  }

  /**
   * Executes a job via the SAS Viya Job Execution API
   * @param sasJob - the relative or absolute path to the job.
   * @param contextName - the name of the context where the job is to be executed.
   * @param debug - sets the _debug flag in the job arguments.
   * @param data - any data to be passed in as input to the job.
   * @param accessToken - an optional access token for an authorized user.
   */
  public async executeJob(
    sasJob: string,
    contextName: string,
    debug: boolean,
    data?: any,
    accessToken?: string
  ) {
    if (isRelativePath(sasJob) && !this.rootFolderName) {
      throw new Error(
        'Relative paths cannot be used without specifying a root folder name.'
      )
    }

    if (isRelativePath(sasJob)) {
      const folderName = sasJob.split('/')[0]
      await this.populateFolderMap(
        `${this.rootFolderName}/${folderName}`,
        accessToken
      )

      if (!this.folderMap.get(`${this.rootFolderName}/${folderName}`)) {
        throw new Error(
          `The folder '${folderName}' was not found at '${this.serverUrl}/${this.rootFolderName}'.`
        )
      }
    } else {
      const folderPathParts = sasJob.split('/')
      folderPathParts.pop()
      const folderPath = folderPathParts.join('/')
      await this.populateFolderMap(folderPath, accessToken)
      if (!this.folderMap.get(folderPath)) {
        throw new Error(
          `The folder '${folderPath}' was not found at '${this.serverUrl}'.`
        )
      }
    }

    let files: any[] = []
    if (data && Object.keys(data).length) {
      files = await this.uploadTables(data, accessToken)
    }

    let jobToExecute: Job | undefined
    let jobName: string | undefined
    let jobPath: string | undefined
    if (isRelativePath(sasJob)) {
      const folderName = sasJob.split('/')[0]
      jobName = sasJob.split('/')[1]
      jobPath = `${this.rootFolderName}/${folderName}`
      const jobFolder = this.folderMap.get(jobPath)
      jobToExecute = jobFolder?.find((item) => item.name === jobName)
    } else {
      const folderPathParts = sasJob.split('/')
      jobName = folderPathParts.pop()
      jobPath = folderPathParts.join('/')
      const jobFolder = this.folderMap.get(jobPath)
      jobToExecute = jobFolder?.find((item) => item.name === jobName)
    }

    if (!jobToExecute) {
      throw new Error(`Job was not found.`)
    }
    const jobDefinitionLink = jobToExecute?.links.find(
      (l) => l.rel === 'getResource'
    )?.href
    const requestInfo: any = {
      method: 'GET'
    }
    const headers: any = { 'Content-Type': 'application/json' }

    if (!!accessToken) {
      headers.Authorization = `Bearer ${accessToken}`
    }

    requestInfo.headers = headers

    const { result: jobDefinition } = await this.request<Job>(
      `${this.serverUrl}${jobDefinitionLink}`,
      requestInfo
    )

    const jobArguments: { [key: string]: any } = {
      _contextName: contextName,
      _program: `${jobPath}/${jobName}`,
      _webin_file_count: files.length,
      _OMITJSONLISTING: true,
      _OMITJSONLOG: true,
      _OMITSESSIONRESULTS: true,
      _OMITTEXTLISTING: true,
      _OMITTEXTLOG: true
    }

    if (debug) {
      jobArguments['_OMITTEXTLOG'] = 'false'
      jobArguments['_OMITSESSIONRESULTS'] = 'false'
      jobArguments['_DEBUG'] = 131
    }

    files.forEach((fileInfo, index) => {
      jobArguments[
        `_webin_fileuri${index + 1}`
      ] = `/files/files/${fileInfo.file.id}`
      jobArguments[`_webin_name${index + 1}`] = fileInfo.tableName
    })

    const postJobRequest = {
      method: 'POST',
      headers,
      body: JSON.stringify({
        name: `exec-${jobName}`,
        description: 'Powered by SASjs',
        jobDefinition,
        arguments: jobArguments
      })
    }
    const { result: postedJob, etag } = await this.request<Job>(
      `${this.serverUrl}/jobExecution/jobs?_action=wait`,
      postJobRequest
    )
    const jobStatus = await this.pollJobState(postedJob, etag, accessToken)
    const { result: currentJob } = await this.request<Job>(
      `${this.serverUrl}/jobExecution/jobs/${postedJob.id}`,
      { headers }
    )

    let jobResult
    let log
    if (jobStatus === 'failed') {
      return Promise.reject(currentJob.error)
    }
    const resultLink = currentJob.results['_webout.json']
    const logLink = currentJob.links.find((l) => l.rel === 'log')
    if (resultLink) {
      jobResult = await this.request<any>(
        `${this.serverUrl}${resultLink}/content`,
        { headers },
        'text'
      )
    }
    if (debug && logLink) {
      log = await this.request<any>(
        `${this.serverUrl}${logLink.href}/content`,
        {
          headers
        }
      ).then((res: any) => res.result.items.map((i: any) => i.line).join('\n'))
    }
    return { result: jobResult?.result, log }
  }

  private async populateFolderMap(folderPath: string, accessToken?: string) {
    const path = isRelativePath(folderPath)
      ? `${this.rootFolderName}/${folderPath}`
      : folderPath
    if (this.folderMap.get(path)) {
      return
    }

    const url = '/folders/folders/@item?path=' + path
    const requestInfo: any = {
      method: 'GET'
    }
    if (accessToken) {
      requestInfo.headers = { Authorization: `Bearer ${accessToken}` }
    }
    const { result: folder } = await this.request<Folder>(
      `${this.serverUrl}${url}`,
      requestInfo
    )
    if (!folder) {
      throw new Error(`The path ${path} does not exist on ${this.serverUrl}`)
    }
    const { result: members } = await this.request<{ items: any[] }>(
      `${this.serverUrl}/folders/folders/${folder.id}/members?limit=${folder.memberCount}`,
      requestInfo
    )

    const itemsAtRoot = members.items
    this.folderMap.set(path, itemsAtRoot)
  }

  // REFACTOR: set default value for 'pollOptions' attribute
  private async pollJobState(
    postedJob: any,
    etag: string | null,
    accessToken?: string,
    pollOptions?: PollOptions
  ) {
    let POLL_INTERVAL = 100
    let MAX_POLL_COUNT = 1000

    if (pollOptions) {
      POLL_INTERVAL = pollOptions.POLL_INTERVAL || POLL_INTERVAL
      MAX_POLL_COUNT = pollOptions.MAX_POLL_COUNT || MAX_POLL_COUNT
    }

    let postedJobState = ''
    let pollCount = 0
    const headers: any = {
      'Content-Type': 'application/json',
      'If-None-Match': etag
    }
    if (accessToken) {
      headers.Authorization = `Bearer ${accessToken}`
    }
    const stateLink = postedJob.links.find((l: any) => l.rel === 'state')
    if (!stateLink) {
      Promise.reject(`Job state link was not found.`)
    }

    const { result: state } = await this.request<string>(
      `${this.serverUrl}${stateLink.href}?_action=wait&wait=30`,
      {
        headers
      },
      'text'
    )

    const currentState = state.trim()
    if (currentState === 'completed') {
      return Promise.resolve(currentState)
    }

    return new Promise(async (resolve, _) => {
      const interval = setInterval(async () => {
        if (
          postedJobState === 'running' ||
          postedJobState === '' ||
          postedJobState === 'pending'
        ) {
          if (stateLink) {
            if (this.debug) {
              console.log('Polling job status... \n')
            }
            const { result: jobState } = await this.request<string>(
              `${this.serverUrl}${stateLink.href}?_action=wait&wait=30`,
              {
                headers
              },
              'text'
            )

            postedJobState = jobState.trim()
            if (this.debug) {
              console.log(`Current state: ${postedJobState}\n`)
            }
            pollCount++
            if (pollCount >= MAX_POLL_COUNT) {
              resolve(postedJobState)
            }
          }
        } else {
          clearInterval(interval)
          resolve(postedJobState)
        }
      }, POLL_INTERVAL)
    })
  }

  private async uploadTables(data: any, accessToken?: string) {
    const uploadedFiles = []
    const headers: any = {
      'Content-Type': 'application/json'
    }
    if (accessToken) {
      headers.Authorization = `Bearer ${accessToken}`
    }

    for (const tableName in data) {
      const csv = convertToCSV(data[tableName])
      if (csv === 'ERROR: LARGE STRING LENGTH') {
        throw new Error(
          'The max length of a string value in SASjs is 32765 characters.'
        )
      }

      const createFileRequest = {
        method: 'POST',
        body: csv,
        headers
      }

      const uploadResponse = await this.request<any>(
        `${this.serverUrl}/files/files#rawUpload`,
        createFileRequest,
        'json',
        'fileUpload'
      )

      uploadedFiles.push({ tableName, file: uploadResponse.result })
    }
    return uploadedFiles
  }

  private async getFolderUri(folderPath: string, accessToken?: string) {
    const url = '/folders/folders/@item?path=' + folderPath
    const requestInfo: any = {
      method: 'GET'
    }
    if (accessToken) {
      requestInfo.headers = { Authorization: `Bearer ${accessToken}` }
    }
    const { result: folder } = await this.request<Folder>(
      `${this.serverUrl}${url}`,
      requestInfo
    ).catch((err) => {
      return { result: null }
    })

    if (!folder) return undefined
    return `/folders/folders/${folder.id}`
  }

  private async getRecycleBinUri(accessToken: string) {
    const url = '/folders/folders/@myRecycleBin'
    const requestInfo = {
      method: 'GET',
      headers: {
        'Content-Type': 'application/json',
        Authorization: 'Bearer ' + accessToken
      }
    }

    const { result: folder } = await this.request<Folder>(
      `${this.serverUrl}${url}`,
      requestInfo
    ).catch((err) => {
      return { result: null }
    })

    if (!folder) return undefined

    return `/folders/folders/${folder.id}`
  }

  /**
   * Returns a JSON representation of a compute context.
   * @example: { "createdBy": "admin", "links": [...], "id": "ID", "version": 2, "name": "context1" }
   * @param contextName - the name of the context to return.
   * @param accessToken - an access token for an authorized user.
   */
  public async getComputeContextByName(
    contextName: string,
    accessToken?: string
  ): Promise<Context> {
    return await this.contextManager.getComputeContextByName(
      contextName,
      accessToken
    )
  }

  /**
   * Returns a JSON representation of a compute context.
   * @param contextId - an id of the context to return.
   * @param accessToken - an access token for an authorized user.
   */
  public async getComputeContextById(
    contextId: string,
    accessToken?: string
  ): Promise<ContextAllAttributes> {
    return await this.contextManager.getComputeContextById(
      contextId,
      accessToken
    )
  }

  /**
   * Moves a Viya folder to a new location.  The folder may be renamed at the same time.
   * @param sourceFolder - the full path (eg `/Public/example/myFolder`) or URI of the source folder to be moved. Providing URI instead of path will save one extra request.
   * @param targetParentFolder - the full path or URI of the _parent_ folder to which the `sourceFolder` will be moved (eg `/Public/newDestination`). To move a folder, a user has to have write permissions in targetParentFolder. Providing URI instead of path will save one extra request.
   * @param targetFolderName - the name of the "moved" folder.  If left blank, the original folder name will be used (eg `myFolder` in `/Public/newDestination/myFolder` for the example above).  Optional field.
   * @param accessToken - an access token for authorizing the request.
   */
  public async moveFolder(
    sourceFolder: string,
    targetParentFolder: string,
    targetFolderName: string,
    accessToken: string
  ) {
    // checks if 'sourceFolder' is already a URI
    const sourceFolderUri = isUri(sourceFolder)
      ? sourceFolder
      : await this.getFolderUri(sourceFolder, accessToken)

    // checks if 'targetParentFolder' is already a URI
    const targetParentFolderUri = isUri(targetParentFolder)
      ? targetParentFolder
      : await this.getFolderUri(targetParentFolder, accessToken)

    const sourceFolderId = sourceFolderUri?.split('/').pop()
    const url = sourceFolderUri

    const requestInfo = {
      method: 'PATCH',
      headers: {
        'Content-Type': 'application/json',
        Authorization: 'Bearer ' + accessToken
      },
      body: JSON.stringify({
        id: sourceFolderId,
        name: targetFolderName,
        parentFolderUri: targetParentFolderUri
      })
    }

    const { result: folder } = await this.request<Folder>(
      `${this.serverUrl}${url}`,
      requestInfo
    ).catch((err) => {
      if (err.code && err.code === 'ENOTFOUND') {
        const notFoundError = {
          body: JSON.stringify({
            message: `Folder '${sourceFolder.split('/').pop()}' was not found.`
          })
        }

        throw notFoundError
      }

      throw err
    })

    if (!folder) return undefined

    return folder
  }

  /**
   * For performance (and in case of accidental error) the `deleteFolder` function does not actually delete the folder (and all its content and subfolder content). Instead the folder is simply moved to the recycle bin. Deletion time will be added to the folder name.
   * @param folderPath - the full path (eg `/Public/example/deleteThis`) of the folder to be deleted.
   * @param accessToken - an access token for authorizing the request.
   */
  public async deleteFolder(folderPath: string, accessToken: string) {
    const recycleBinUri = await this.getRecycleBinUri(accessToken)
    const folderName = folderPath.split('/').pop() || ''
    const date = new Date()
    const timeMark = date.toLocaleDateString() + ' ' + date.toLocaleTimeString()
    const deletedFolderName = folderName + ' ' + timeMark

    const movedFolder = await this.moveFolder(
      folderPath,
      recycleBinUri!,
      deletedFolderName,
      accessToken
    )

    return movedFolder
  }

  setCsrfTokenLocal = (csrfToken: CsrfToken) => {
    this.csrfToken = csrfToken
    this.setCsrfToken(csrfToken)
  }

  setFileUploadCsrfToken = (csrfToken: CsrfToken) => {
    this.fileUploadCsrfToken = csrfToken
  }

  private async request<T>(
    url: string,
    options: RequestInit,
    contentType: 'text' | 'json' = 'json',
    type: 'fileUpload' | 'other' = 'other'
  ) {
    const callback =
      type === 'fileUpload'
        ? this.setFileUploadCsrfToken
        : this.setCsrfTokenLocal

    if (type === 'other') {
      if (this.csrfToken) {
        options.headers = {
          ...options.headers,
          [this.csrfToken.headerName]: this.csrfToken.value
        }
      }
    } else {
      if (this.fileUploadCsrfToken) {
        options.headers = {
          ...options.headers,
          [this.fileUploadCsrfToken.headerName]: this.fileUploadCsrfToken.value
        }
      }
    }
    return await makeRequest<T>(url, options, callback, contentType)
  }
}<|MERGE_RESOLUTION|>--- conflicted
+++ resolved
@@ -21,12 +21,9 @@
 } from './types'
 import { formatDataForRequest } from './utils/formatDataForRequest'
 import { SessionManager } from './SessionManager'
-<<<<<<< HEAD
 import { ContextManager } from './ContextManager'
-=======
 import { timestampToYYYYMMDDHHMMSS } from '@sasjs/utils/time'
 import { Logger, LogLevel } from '@sasjs/utils/logger'
->>>>>>> 33a202fa
 
 /**
  * A client for interfacing with the SAS Viya REST API.
