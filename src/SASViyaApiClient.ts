--- conflicted
+++ resolved
@@ -397,13 +397,8 @@
    * @param sessionId - optional session ID to reuse.
    * @param silent - optional flag to disable logging.
    * @param data - execution data.
-<<<<<<< HEAD
-   * @param debug - flag that indicates debug mode.
-   * @param expectWebout - flag that indicates that web output is expected
-=======
    * @param debug - when set to true, the log will be returned.
    * @param expectWebout - when set to true, the automatic _webout fileref will be checked for content, and that content returned. This fileref is used when the Job contains a SASjs web request (as opposed to executing arbitrary SAS code).
->>>>>>> e7e238e2
    */
   public async executeScript(
     jobName: string,
