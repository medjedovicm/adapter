--- conflicted
+++ resolved
@@ -660,16 +660,11 @@
       createFolderRequest
     )
 
-<<<<<<< HEAD
     // update folder map with newly created folder.
     await this.populateFolderMap(
       `${parentFolderPath}/${folderName}`,
       accessToken
     )
-=======
-    // updates rootFolderMap with newly created folder.
-    await this.populateRootFolderMap(accessToken)
->>>>>>> 6fb9d117
     return createFolderResponse
   }
 
@@ -898,24 +893,9 @@
     data?: any,
     accessToken?: string
   ) {
-<<<<<<< HEAD
     if (isRelativePath(sasJob) && !this.rootFolderName) {
       throw new Error(
         'Relative paths cannot be used without specifying a root folder name'
-=======
-    if (!this.rootFolder) {
-      await this.populateRootFolder(accessToken)
-    }
-    if (!this.rootFolder) {
-      throw new Error(`Root folder was not found.`)
-    }
-    if (!this.rootFolderMap.size) {
-      await this.populateRootFolderMap(accessToken)
-    }
-    if (!this.rootFolderMap.size) {
-      throw new Error(
-        `The job '${sasJob}' was not found in '${this.rootFolderName}'.`
->>>>>>> 6fb9d117
       )
     }
 
@@ -996,13 +976,8 @@
   }
 
   /**
-<<<<<<< HEAD
    * Executes a job via the SAS Viya Job Execution API
    * @param sasJob - the relative or absolute path to the job.
-=======
-   * Executes a job via the SAS Viya Job Execution API.
-   * @param sasJob - the relative path to the job.
->>>>>>> 6fb9d117
    * @param contextName - the name of the context where the job is to be executed.
    * @param debug - sets the _debug flag in the job arguments.
    * @param data - any data to be passed in as input to the job.
@@ -1015,25 +990,9 @@
     data?: any,
     accessToken?: string
   ) {
-<<<<<<< HEAD
     if (isRelativePath(sasJob) && !this.rootFolderName) {
       throw new Error(
         'Relative paths cannot be used without specifying a root folder name.'
-=======
-    if (!this.rootFolder) {
-      await this.populateRootFolder(accessToken)
-    }
-
-    if (!this.rootFolder) {
-      throw new Error(`Root folder was not found.`)
-    }
-    if (!this.rootFolderMap.size) {
-      await this.populateRootFolderMap(accessToken)
-    }
-    if (!this.rootFolderMap.size) {
-      throw new Error(
-        `The job '${sasJob}' was not found in folder '${this.rootFolderName}'.`
->>>>>>> 6fb9d117
       )
     }
 
@@ -1080,7 +1039,6 @@
       jobToExecute = jobFolder?.find((item) => item.name === jobName)
     }
 
-<<<<<<< HEAD
     if (!jobToExecute) {
       throw new Error(`The job ${sasJob} was not found.`)
     }
@@ -1091,27 +1049,6 @@
       method: 'GET'
     }
     const headers: any = { 'Content-Type': 'application/json' }
-=======
-    if (allJobsInFolder) {
-      const jobSpec = allJobsInFolder.find((j: Job) => j.name === jobName)
-
-      if (!jobSpec) {
-        throw new Error('Job was not found.')
-      }
-
-      const jobDefinitionLink = jobSpec?.links.find(
-        (l) => l.rel === 'getResource'
-      )?.href
-
-      if (!jobDefinitionLink) {
-        throw new Error('Job definition URI was not found.')
-      }
-
-      const requestInfo: any = {
-        method: 'GET'
-      }
-      const headers: any = { 'Content-Type': 'application/json' }
->>>>>>> 6fb9d117
 
     if (!!accessToken) {
       headers.Authorization = `Bearer ${accessToken}`
@@ -1173,7 +1110,6 @@
       { headers }
     )
 
-<<<<<<< HEAD
     let jobResult
     let log
     if (jobStatus === 'failed') {
@@ -1186,35 +1122,6 @@
         `${this.serverUrl}${resultLink}/content`,
         { headers },
         'text'
-=======
-      let jobResult, log
-      if (jobStatus === 'failed') {
-        return Promise.reject(currentJob.error)
-      }
-      const resultLink = currentJob.results['_webout.json']
-      const logLink = currentJob.links.find((l) => l.rel === 'log')
-      if (resultLink) {
-        jobResult = await this.request<any>(
-          `${this.serverUrl}${resultLink}/content`,
-          { headers },
-          'text'
-        )
-      }
-      if (debug && logLink) {
-        log = await this.request<any>(
-          `${this.serverUrl}${logLink.href}/content`,
-          {
-            headers
-          }
-        ).then((res: any) =>
-          res.result.items.map((i: any) => i.line).join('\n')
-        )
-      }
-      return { result: jobResult?.result, log }
-    } else {
-      throw new Error(
-        `The job '${sasJob}' was not found in folder '${this.rootFolderName}'.`
->>>>>>> 6fb9d117
       )
     }
     if (debug && logLink) {
@@ -1246,11 +1153,7 @@
     )
     if (!folder) {
       throw new Error(
-<<<<<<< HEAD
         `The path ${folderPath} does not exist on ${this.serverUrl}`
-=======
-        `Not able to populate root folder map, because folder '${this.rootFolderName}' does not exist.`
->>>>>>> 6fb9d117
       )
     }
     const { result: members } = await this.request<{ items: any[] }>(
