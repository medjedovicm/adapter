import { compareTimestamps, asyncForEach } from './utils'
import { SASjsConfig, UploadFile, EditContextInput, PollOptions } from './types'
import { SASViyaApiClient } from './SASViyaApiClient'
import { SAS9ApiClient } from './SAS9ApiClient'
import { FileUploader } from './FileUploader'
import { AuthManager } from './auth'
import { ServerType, MacroVar } from '@sasjs/utils/types'
import { RequestClient } from './request/RequestClient'
import {
  JobExecutor,
  WebJobExecutor,
  ComputeJobExecutor,
  JesJobExecutor,
  Sas9JobExecutor
} from './job-execution'
import { ErrorResponse } from './types/errors'
import { ExtraResponseAttributes } from '@sasjs/utils/types'

const defaultConfig: SASjsConfig = {
  serverUrl: '',
  pathSAS9: '/SASStoredProcess/do',
  pathSASViya: '/SASJobExecution',
  appLoc: '/Public/seedapp',
  serverType: ServerType.SasViya,
  debug: false,
  contextName: 'SAS Job Execution compute context',
  useComputeApi: false,
  allowInsecureRequests: false
}

/**
 * SASjs is a JavaScript adapter for SAS.
 *
 */
export default class SASjs {
  private sasjsConfig: SASjsConfig = new SASjsConfig()
  private jobsPath: string = ''
  private sasViyaApiClient: SASViyaApiClient | null = null
  private sas9ApiClient: SAS9ApiClient | null = null
  private fileUploader: FileUploader | null = null
  private authManager: AuthManager | null = null
  private requestClient: RequestClient | null = null
  private webJobExecutor: JobExecutor | null = null
  private computeJobExecutor: JobExecutor | null = null
  private jesJobExecutor: JobExecutor | null = null
  private sas9JobExecutor: JobExecutor | null = null

  constructor(config?: any) {
    this.sasjsConfig = {
      ...defaultConfig,
      ...config
    }

    this.setupConfiguration()
  }

  public getCsrfToken(type: 'general' | 'file' = 'general') {
    return this.requestClient?.getCsrfToken(type)
  }

  public async executeScriptSAS9(
    linesOfCode: string[],
    userName: string,
    password: string
  ) {
    this.isMethodSupported('executeScriptSAS9', ServerType.Sas9)

    return await this.sas9ApiClient?.executeScript(
      linesOfCode,
      userName,
      password
    )
  }

  /**
   * Gets compute contexts.
   * @param accessToken - an access token for an authorized user.
   */
  public async getComputeContexts(accessToken: string) {
    this.isMethodSupported('getComputeContexts', ServerType.SasViya)

    return await this.sasViyaApiClient!.getComputeContexts(accessToken)
  }

  /**
   * Gets launcher contexts.
   * @param accessToken - an access token for an authorized user.
   */
  public async getLauncherContexts(accessToken: string) {
    this.isMethodSupported('getLauncherContexts', ServerType.SasViya)

    return await this.sasViyaApiClient!.getLauncherContexts(accessToken)
  }

  /**
   * Gets default(system) launcher contexts.
   */
  public getDefaultComputeContexts() {
    this.isMethodSupported('getDefaultComputeContexts', ServerType.SasViya)

    return this.sasViyaApiClient!.getDefaultComputeContexts()
  }

  /**
   * Gets executable compute contexts.
   * @param accessToken - an access token for an authorized user.
   */
  public async getExecutableContexts(accessToken: string) {
    this.isMethodSupported('getExecutableContexts', ServerType.SasViya)

    return await this.sasViyaApiClient!.getExecutableContexts(accessToken)
  }

  /**
   * Creates a compute context on the given server.
   * @param contextName - the name of the context to be created.
   * @param launchContextName - the name of the launcher context used by the compute service.
   * @param sharedAccountId - the ID of the account to run the servers for this context as.
   * @param autoExecLines - the lines of code to execute during session initialization.
   * @param accessToken - an access token for an authorized user.
   * @param authorizedUsers - an optional list of authorized user IDs.
   */
  public async createComputeContext(
    contextName: string,
    launchContextName: string,
    sharedAccountId: string,
    autoExecLines: string[],
    accessToken: string,
    authorizedUsers?: string[]
  ) {
    this.isMethodSupported('createComputeContext', ServerType.SasViya)

    return await this.sasViyaApiClient!.createComputeContext(
      contextName,
      launchContextName,
      sharedAccountId,
      autoExecLines,
      accessToken,
      authorizedUsers
    )
  }

  /**
   * Creates a launcher context on the given server.
   * @param contextName - the name of the context to be created.
   * @param description - the description of the context to be created.
   * @param launchType - launch type of the context to be created.
   * @param accessToken - an access token for an authorized user.
   */
  public async createLauncherContext(
    contextName: string,
    description: string,
    launchType: string,
    accessToken: string
  ) {
    this.isMethodSupported('createLauncherContext', ServerType.SasViya)

    return await this.sasViyaApiClient!.createLauncherContext(
      contextName,
      description,
      launchType,
      accessToken
    )
  }

  /**
   * Updates a compute context on the given server.
   * @param contextName - the original name of the context to be deleted.
   * @param editedContext - an object with the properties to be updated.
   * @param accessToken - an access token for an authorized user.
   */
  public async editComputeContext(
    contextName: string,
    editedContext: EditContextInput,
    accessToken?: string
  ) {
    this.isMethodSupported('editComputeContext', ServerType.SasViya)

    return await this.sasViyaApiClient!.editComputeContext(
      contextName,
      editedContext,
      accessToken
    )
  }

  /**
   * Deletes a compute context on the given server.
   * @param contextName - the name of the context to be deleted.
   * @param accessToken - an access token for an authorized user.
   */
  public async deleteComputeContext(contextName: string, accessToken?: string) {
    this.isMethodSupported('deleteComputeContext', ServerType.SasViya)

    return await this.sasViyaApiClient!.deleteComputeContext(
      contextName,
      accessToken
    )
  }

  /**
   * Returns a JSON representation of a compute context.
   * @example: { "createdBy": "admin", "links": [...], "id": "ID", "version": 2, "name": "context1" }
   * @param contextName - the name of the context to return.
   * @param accessToken - an access token for an authorized user.
   */
  public async getComputeContextByName(
    contextName: string,
    accessToken?: string
  ) {
    this.isMethodSupported('getComputeContextByName', ServerType.SasViya)

    return await this.sasViyaApiClient!.getComputeContextByName(
      contextName,
      accessToken
    )
  }

  /**
   * Returns a JSON representation of a compute context.
   * @param contextId - an id of the context to return.
   * @param accessToken - an access token for an authorized user.
   */
  public async getComputeContextById(contextId: string, accessToken?: string) {
    this.isMethodSupported('getComputeContextById', ServerType.SasViya)

    return await this.sasViyaApiClient!.getComputeContextById(
      contextId,
      accessToken
    )
  }

  public async createSession(contextName: string, accessToken: string) {
    this.isMethodSupported('createSession', ServerType.SasViya)

    return await this.sasViyaApiClient!.createSession(contextName, accessToken)
  }

  /**
   * Executes the sas code against given sas server
   * @param fileName - name of the file to run. It will be converted to path to the file being submitted for execution.
   * @param linesOfCode - lines of sas code from the file to run.
   * @param contextName - context name on which code will be run on the server.
   * @param accessToken - (optional) the access token for authorizing the request.
   * @param debug - (optional) if true, global debug config will be overriden
   */
  public async executeScriptSASViya(
    fileName: string,
    linesOfCode: string[],
    contextName: string,
    accessToken?: string,
    debug?: boolean
  ) {
    this.isMethodSupported('executeScriptSASViya', ServerType.SasViya)
    if (!contextName) {
      throw new Error(
        'Context name is undefined. Please set a `contextName` in your SASjs or override config.'
      )
    }

    return await this.sasViyaApiClient!.executeScript(
      fileName,
      linesOfCode,
      contextName,
      accessToken,
      null,
      debug ? debug : this.sasjsConfig.debug
    )
  }

  /**
   * Creates a folder at SAS file system.
   * @param folderName - name of the folder to be created.
   * @param parentFolderPath - the full path (eg `/Public/example/myFolder`) of the parent folder.
   * @param parentFolderUri - the URI of the parent folder.
   * @param accessToken - the access token to authorizing the request.
   * @param sasApiClient - a client for interfacing with SAS API.
   * @param isForced - flag that indicates if target folder already exists, it and all subfolders have to be deleted. Applicable for SAS VIYA only.
   */
  public async createFolder(
    folderName: string,
    parentFolderPath: string,
    parentFolderUri?: string,
    accessToken?: string,
    sasApiClient?: SASViyaApiClient,
    isForced?: boolean
  ) {
    if (sasApiClient)
      return await sasApiClient.createFolder(
        folderName,
        parentFolderPath,
        parentFolderUri,
        accessToken
      )
    return await this.sasViyaApiClient!.createFolder(
      folderName,
      parentFolderPath,
      parentFolderUri,
      accessToken,
      isForced
    )
  }

  /**
   * Fetches a folder from the SAS file system.
   * @param folderPath - path of the folder to be fetched.
   * @param accessToken - the access token to authorize the request.
   */
  public async getFolder(folderPath: string, accessToken?: string) {
    this.isMethodSupported('getFolder', ServerType.SasViya)
    return await this.sasViyaApiClient!.getFolder(folderPath, accessToken)
  }

  /**
   * For performance (and in case of accidental error) the `deleteFolder` function does not actually delete the folder (and all its content and subfolder content). Instead the folder is simply moved to the recycle bin. Deletion time will be added to the folder name.
   * @param folderPath - the full path (eg `/Public/example/deleteThis`) of the folder to be deleted.
   * @param accessToken - an access token for authorizing the request.
   */
  public async deleteFolder(folderPath: string, accessToken: string) {
    this.isMethodSupported('deleteFolder', ServerType.SasViya)

    return await this.sasViyaApiClient?.deleteFolder(folderPath, accessToken)
  }

  /**
   * Lists children folders for given Viya folder.
   * @param sourceFolder - the full path (eg `/Public/example/myFolder`) or URI of the source folder listed. Providing URI instead of path will save one extra request.
   * @param accessToken - an access token for authorizing the request.
   */
  public async listFolder(
    sourceFolder: string,
    accessToken?: string,
    limit?: number
  ) {
    this.isMethodSupported('listFolder', ServerType.SasViya)

    return await this.sasViyaApiClient?.listFolder(
      sourceFolder,
      accessToken,
      limit
    )
  }

  /**
   * Moves folder to a new location.  The folder may be renamed at the same time.
   * @param sourceFolder - the full path (eg `/Public/example/myFolder`) or URI of the source folder to be moved. Providing URI instead of path will save one extra request.
   * @param targetParentFolder - the full path or URI of the _parent_ folder to which the `sourceFolder` will be moved (eg `/Public/newDestination`). To move a folder, a user has to have write permissions in targetParentFolder. Providing URI instead of path will save one extra request.
   * @param targetFolderName - the name of the "moved" folder.  If left blank, the original folder name will be used (eg `myFolder` in `/Public/newDestination/myFolder` for the example above).  Optional field.
   * @param accessToken - an access token for authorizing the request.
   */
  public async moveFolder(
    sourceFolder: string,
    targetParentFolder: string,
    targetFolderName: string,
    accessToken: string
  ) {
    this.isMethodSupported('moveFolder', ServerType.SasViya)

    return await this.sasViyaApiClient?.moveFolder(
      sourceFolder,
      targetParentFolder,
      targetFolderName,
      accessToken
    )
  }

  public async createJobDefinition(
    jobName: string,
    code: string,
    parentFolderPath?: string,
    parentFolderUri?: string,
    accessToken?: string,
    sasApiClient?: SASViyaApiClient
  ) {
    this.isMethodSupported('createJobDefinition', ServerType.SasViya)

    if (sasApiClient)
      return await sasApiClient!.createJobDefinition(
        jobName,
        code,
        parentFolderPath,
        parentFolderUri,
        accessToken
      )
    return await this.sasViyaApiClient!.createJobDefinition(
      jobName,
      code,
      parentFolderPath,
      parentFolderUri,
      accessToken
    )
  }

  public async getAuthCode(clientId: string) {
    this.isMethodSupported('getAuthCode', ServerType.SasViya)

    return await this.sasViyaApiClient!.getAuthCode(clientId)
  }

  /**
   * Exchanges the auth code for an access token for the given client.
   * @param clientId - the client ID to authenticate with.
   * @param clientSecret - the client secret to authenticate with.
   * @param authCode - the auth code received from the server.
   */
  public async getAccessToken(
    clientId: string,
    clientSecret: string,
    authCode: string
  ) {
    this.isMethodSupported('getAccessToken', ServerType.SasViya)

    return await this.sasViyaApiClient!.getAccessToken(
      clientId,
      clientSecret,
      authCode
    )
  }

  public async refreshTokens(
    clientId: string,
    clientSecret: string,
    refreshToken: string
  ) {
    this.isMethodSupported('refreshTokens', ServerType.SasViya)

    return await this.sasViyaApiClient!.refreshTokens(
      clientId,
      clientSecret,
      refreshToken
    )
  }

  public async deleteClient(clientId: string, accessToken: string) {
    this.isMethodSupported('deleteClient', ServerType.SasViya)

    return await this.sasViyaApiClient!.deleteClient(clientId, accessToken)
  }

  /**
   * Returns the current SASjs configuration.
   *
   */
  public getSasjsConfig() {
    return this.sasjsConfig
  }

  /**
   * Returns the username of the user currently logged in.
   *
   */
  public getUserName() {
    return this.authManager!.userName
  }

  /**
   * Sets the SASjs configuration.
   * @param config - SASjs configuration.
   */
  public async setSASjsConfig(config: SASjsConfig) {
    this.sasjsConfig = {
      ...this.sasjsConfig,
      ...config
    }
    await this.setupConfiguration()
  }

  /**
   * Sets the debug state. Turning this on will enable additional logging in the adapter.
   * @param value - boolean indicating debug state (on/off).
   */
  public setDebugState(value: boolean) {
    this.sasjsConfig.debug = value
    if (this.sasViyaApiClient) {
      this.sasViyaApiClient.debug = value
    }
  }

  /**
   * Checks whether a session is active, or login is required.
   * @returns - a promise which resolves with an object containing two values - a boolean `isLoggedIn`, and a string `userName`.
   */
  public async checkSession() {
    return this.authManager!.checkSession()
  }

  /**
   * Logs into the SAS server with the supplied credentials.
   * @param username - a string representing the username.
   * @param password - a string representing the password.
   */
  public async logIn(username: string, password: string) {
    return this.authManager!.logIn(username, password)
  }

  /**
   * Logs out of the configured SAS server.
   */
  public logOut() {
    return this.authManager!.logOut()
  }

  /**
   * Uploads a file to the given service.
   * @param sasJob - the path to the SAS program (ultimately resolves to
   *  the SAS `_program` parameter to run a Job Definition or SAS 9 Stored
   *  Process). Is prepended at runtime with the value of `appLoc`.
   * @param files - array of files to be uploaded, including File object and file name.
   * @param params - request URL parameters.
   */
  public uploadFile(sasJob: string, files: UploadFile[], params: any) {
    const fileUploader =
      this.fileUploader ||
      new FileUploader(
        this.sasjsConfig.appLoc,
        this.sasjsConfig.serverUrl,
        this.jobsPath,
        this.requestClient!
      )

    return fileUploader.uploadFile(sasJob, files, params)
  }

  /**
   * Makes a request to the SAS Service specified in `SASjob`. The response
   * object will always contain table names in lowercase, and column names in
   * uppercase. Values are returned formatted by default, unformatted
   * values can be configured as an option in the `%webout` macro.
   *
   * @param sasJob - the path to the SAS program (ultimately resolves to
   *  the SAS `_program` parameter to run a Job Definition or SAS 9 Stored
   *  Process). Is prepended at runtime with the value of `appLoc`.
   * @param data - a JSON object containing one or more tables to be sent to
   * SAS. Can be `null` if no inputs required.
   * @param config - provide any changes to the config here, for instance to
   * enable/disable `debug`. Any change provided will override the global config,
   * for that particular function call.
   * @param loginRequiredCallback - a function that is called if the
   * user is not logged in (eg to display a login form). The request will be
   * resubmitted after successful login.
   * When using a `loginRequiredCallback`, the call to the request will look, for example, like so:
   * `await request(sasJobPath, data, config, () => setIsLoggedIn(false))`
   * If you are not passing in any data and configuration, it will look like so:
   * `await request(sasJobPath, {}, {}, () => setIsLoggedIn(false))`
   * @param extraResponseAttributes - a array of predefined values that are used
   * to provide extra attributes (same names as those values) to be added in response
   * Supported values are declared in ExtraResponseAttributes type.
   */
  public async request(
    sasJob: string,
    data: { [key: string]: any },
    config: { [key: string]: any } = {},
    loginRequiredCallback?: () => any,
    accessToken?: string,
    extraResponseAttributes: ExtraResponseAttributes[] = []
  ) {
    config = {
      ...this.sasjsConfig,
      ...config
    }

    const validationResult = this.validateInput(data)

    if (validationResult.status) {
      if (config.serverType === ServerType.SasViya && config.contextName) {
        if (config.useComputeApi) {
          return await this.computeJobExecutor!.execute(
            sasJob,
            data,
            config,
            loginRequiredCallback,
            accessToken
          )
        } else {
          return await this.jesJobExecutor!.execute(
            sasJob,
            data,
            config,
            loginRequiredCallback,
            accessToken
          )
        }
      } else if (
        config.serverType === ServerType.Sas9 &&
        config.username &&
        config.password
      ) {
        return await this.sas9JobExecutor!.execute(sasJob, data, config)
      } else {
        return await this.webJobExecutor!.execute(
          sasJob,
          data,
          config,
<<<<<<< HEAD
          loginRequiredCallback
=======
          loginRequiredCallback,
          accessToken,
          extraResponseAttributes
>>>>>>> 6e23a036
        )
      }
    } else {
      return Promise.reject(new ErrorResponse(validationResult.msg))
    }
  }

  /**
   * this function validates the structure of input data and verify that proper rules are being followed for table name
   *
   * @param data a json object contains one or more table, it can also be null
   * @returns a object which contains two attributes: 1) status: boolean, 2) msg: string
   */
  private validateInput(data: { [key: string]: any }): {
    status: boolean
    msg: string
  } {
    if (data === null) return { status: true, msg: '' }
    for (const key in data) {
      if (key.match(/^[a-zA-Z_]/)) {
        if (key.match(/^[a-zA-Z_][a-zA-Z0-9_]*$/)) {
          if (key.length <= 32) {
            if (this.getType(data[key]) === 'Array') {
              for (let i = 0; i < data[key].length; i++) {
                if (this.getType(data[key][i]) !== 'object') {
                  return {
                    status: false,
                    msg: `Table ${key} contains invalid structure.`
                  }
                }
              }
            } else {
              return {
                status: false,
                msg: 'Parameter data contains invalid table structure.'
              }
            }
          } else {
            return {
              status: false,
              msg: 'Maximum length for table name could be 32 characters.'
            }
          }
        } else {
          return { status: false, msg: 'Table name should be alphanumeric.' }
        }
      } else {
        return {
          status: false,
          msg: 'First letter of table should be alphabet or underscore.'
        }
      }
    }
    return { status: true, msg: '' }
  }

  /**
   * this function returns the type of variable
   *
   * @param data it could be anything, like string, array, object etc.
   * @returns a string which tells the type of input parameter
   */
  private getType(data: any): string {
    if (Array.isArray(data)) {
      return 'Array'
    } else {
      return typeof data
    }
  }

  /**
   * Creates the folders and services at the given location `appLoc` on the given server `serverUrl`.
   * @param serviceJson - the JSON specifying the folders and services to be created.
   * @param appLoc - the base folder in which to create the new folders and
   * services.  If not provided, is taken from SASjsConfig.
   * @param serverUrl - the server on which to deploy the folders and services.
   * If not provided, is taken from SASjsConfig.
   * @param accessToken - an optional access token to be passed in when
   * using this function from the command line.
   * @param isForced - flag that indicates if target folder already exists, it and all subfolders have to be deleted.
   */
  public async deployServicePack(
    serviceJson: any,
    appLoc?: string,
    serverUrl?: string,
    accessToken?: string,
    isForced = false
  ) {
    this.isMethodSupported('deployServicePack', ServerType.SasViya)

    let sasApiClient: any = null
    if (serverUrl || appLoc) {
      if (!serverUrl) {
        serverUrl = this.sasjsConfig.serverUrl
      }
      if (!appLoc) {
        appLoc = this.sasjsConfig.appLoc
      }
      if (this.sasjsConfig.serverType === ServerType.SasViya) {
        sasApiClient = new SASViyaApiClient(
          serverUrl,
          appLoc,
          this.sasjsConfig.contextName,
          this.requestClient!
        )
        sasApiClient.debug = this.sasjsConfig.debug
      } else if (this.sasjsConfig.serverType === ServerType.Sas9) {
        sasApiClient = new SAS9ApiClient(serverUrl, this.jobsPath)
      }
    } else {
      let sasClientConfig: any = null
      if (this.sasjsConfig.serverType === ServerType.SasViya) {
        sasClientConfig = this.sasViyaApiClient!.getConfig()
      } else if (this.sasjsConfig.serverType === ServerType.Sas9) {
        sasClientConfig = this.sas9ApiClient!.getConfig()
      }
      serverUrl = sasClientConfig.serverUrl
      appLoc = sasClientConfig.rootFolderName as string
    }

    // members of type 'folder' should be processed first
    if (serviceJson.members[0].members) {
      serviceJson.members[0].members.sort((member: { type: string }) =>
        member.type === 'folder' ? -1 : 1
      )
    }

    const members = serviceJson.members

    await this.createFoldersAndServices(
      appLoc,
      members,
      accessToken,
      sasApiClient,
      isForced
    )
  }

  /**
   * Kicks off execution of the given job via the compute API.
   * @returns an object representing the compute session created for the given job.
   * @param sasJob - the path to the SAS program (ultimately resolves to
   *  the SAS `_program` parameter to run a Job Definition or SAS 9 Stored
   *  Process). Is prepended at runtime with the value of `appLoc`.
   * @param data - a JSON object containing one or more tables to be sent to
   * SAS. Can be `null` if no inputs required.
   * @param config - provide any changes to the config here, for instance to
   * enable/disable `debug`. Any change provided will override the global config,
   * for that particular function call.
   * @param accessToken - a valid access token that is authorised to execute compute jobs.
   * The access token is not required when the user is authenticated via the browser.
   * @param waitForResult - a boolean that indicates whether the function needs to wait for execution to complete.
   * @param pollOptions - an object that represents poll interval(milliseconds) and maximum amount of attempts. Object example: { MAX_POLL_COUNT: 24 * 60 * 60, POLL_INTERVAL: 1000 }.
   * @param printPid - a boolean that indicates whether the function should print (PID) of the started job.
   * @param variables - an object that represents macro variables.
   */
  public async startComputeJob(
    sasJob: string,
    data: any,
    config: any = {},
    accessToken?: string,
    waitForResult?: boolean,
    pollOptions?: PollOptions,
    printPid = false,
    variables?: MacroVar
  ) {
    config = {
      ...this.sasjsConfig,
      ...config
    }

    this.isMethodSupported('startComputeJob', ServerType.SasViya)
    if (!config.contextName) {
      throw new Error(
        'Context name is undefined. Please set a `contextName` in your SASjs or override config.'
      )
    }

    return this.sasViyaApiClient?.executeComputeJob(
      sasJob,
      config.contextName,
      config.debug,
      data,
      accessToken,
      !!waitForResult,
      false,
      pollOptions,
      printPid,
      variables
    )
  }

  private resendWaitingRequests = async () => {
    await this.webJobExecutor?.resendWaitingRequests()
    await this.computeJobExecutor?.resendWaitingRequests()
    await this.jesJobExecutor?.resendWaitingRequests()
  }

  /**
   * Fetches content of the log file
   * @param logUrl - url of the log file.
   * @param accessToken - an access token for an authorized user.
   */
  public async fetchLogFileContent(logUrl: string, accessToken?: string) {
    return await this.requestClient!.get(logUrl, accessToken).then((res) => {
      if (!res)
        return Promise.reject(
          new ErrorResponse(
            'Error while fetching log. Response was not provided.'
          )
        )

      try {
        const result = JSON.stringify(res.result)

        return result
      } catch (err) {
        return Promise.reject(
          new ErrorResponse(
            'Error while fetching log. The result is not valid.',
            err
          )
        )
      }
    })
  }

  public getSasRequests() {
    const requests = [
      ...this.webJobExecutor!.getRequests(),
      ...this.computeJobExecutor!.getRequests(),
      ...this.jesJobExecutor!.getRequests()
    ]
    const sortedRequests = requests.sort(compareTimestamps)
    return sortedRequests
  }

  public clearSasRequests() {
    this.webJobExecutor!.clearRequests()
    this.computeJobExecutor!.clearRequests()
    this.jesJobExecutor!.clearRequests()
  }

  private setupConfiguration() {
    if (
      this.sasjsConfig.serverUrl === undefined ||
      this.sasjsConfig.serverUrl === ''
    ) {
      if (typeof location !== 'undefined') {
        let url = `${location.protocol}//${location.hostname}`

        if (location.port) url = `${url}:${location.port}`

        this.sasjsConfig.serverUrl = url
      } else {
        this.sasjsConfig.serverUrl = ''
      }
    }

    if (this.sasjsConfig.serverUrl.slice(-1) === '/') {
      this.sasjsConfig.serverUrl = this.sasjsConfig.serverUrl.slice(0, -1)
    }

    this.requestClient = new RequestClient(
      this.sasjsConfig.serverUrl,
      this.sasjsConfig.allowInsecureRequests
    )

    this.jobsPath =
      this.sasjsConfig.serverType === ServerType.SasViya
        ? this.sasjsConfig.pathSASViya
        : this.sasjsConfig.pathSAS9

    this.authManager = new AuthManager(
      this.sasjsConfig.serverUrl,
      this.sasjsConfig.serverType!,
      this.requestClient,
      this.resendWaitingRequests
    )

    if (this.sasjsConfig.serverType === ServerType.SasViya) {
      if (this.sasViyaApiClient)
        this.sasViyaApiClient!.setConfig(
          this.sasjsConfig.serverUrl,
          this.sasjsConfig.appLoc
        )
      else
        this.sasViyaApiClient = new SASViyaApiClient(
          this.sasjsConfig.serverUrl,
          this.sasjsConfig.appLoc,
          this.sasjsConfig.contextName,
          this.requestClient
        )

      this.sasViyaApiClient.debug = this.sasjsConfig.debug
    }
    if (this.sasjsConfig.serverType === ServerType.Sas9) {
      if (this.sas9ApiClient)
        this.sas9ApiClient!.setConfig(this.sasjsConfig.serverUrl)
      else
        this.sas9ApiClient = new SAS9ApiClient(
          this.sasjsConfig.serverUrl,
          this.jobsPath
        )
    }

    this.fileUploader = new FileUploader(
      this.sasjsConfig.appLoc,
      this.sasjsConfig.serverUrl,
      this.jobsPath,
      this.requestClient
    )

    this.webJobExecutor = new WebJobExecutor(
      this.sasjsConfig.serverUrl,
      this.sasjsConfig.serverType!,
      this.jobsPath,
      this.requestClient,
      this.sasViyaApiClient!
    )

    this.sas9JobExecutor = new Sas9JobExecutor(
      this.sasjsConfig.serverUrl,
      this.sasjsConfig.serverType!,
      this.jobsPath
    )

    this.computeJobExecutor = new ComputeJobExecutor(
      this.sasjsConfig.serverUrl,
      this.sasViyaApiClient!
    )

    this.jesJobExecutor = new JesJobExecutor(
      this.sasjsConfig.serverUrl,
      this.sasViyaApiClient!
    )
  }

  private async createFoldersAndServices(
    parentFolder: string,
    membersJson: any[],
    accessToken?: string,
    sasApiClient?: SASViyaApiClient,
    isForced?: boolean
  ) {
    await asyncForEach(membersJson, async (member: any) => {
      switch (member.type) {
        case 'folder':
          await this.createFolder(
            member.name,
            parentFolder,
            undefined,
            accessToken,
            sasApiClient,
            isForced
          )
          break
        case 'service':
          await this.createJobDefinition(
            member.name,
            member.code,
            parentFolder,
            undefined,
            accessToken,
            sasApiClient
          )
          break
        default:
          throw new Error(`Unidentified member '${member.name}' provided.`)
      }
      if (member.type === 'folder' && member.members && member.members.length)
        await this.createFoldersAndServices(
          `${parentFolder}/${member.name}`,
          member.members,
          accessToken,
          sasApiClient,
          isForced
        )
    })
  }

  private isMethodSupported(method: string, serverType: string) {
    if (this.sasjsConfig.serverType !== serverType) {
      throw new Error(
        `Method '${method}' is only supported on ${
          serverType === ServerType.Sas9 ? 'SAS9' : 'SAS Viya'
        } servers.`
      )
    }
  }
}<|MERGE_RESOLUTION|>--- conflicted
+++ resolved
@@ -590,13 +590,9 @@
           sasJob,
           data,
           config,
-<<<<<<< HEAD
-          loginRequiredCallback
-=======
           loginRequiredCallback,
           accessToken,
           extraResponseAttributes
->>>>>>> 6e23a036
         )
       }
     } else {
