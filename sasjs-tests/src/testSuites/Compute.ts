import SASjs from "@sasjs/adapter";
import { TestSuite } from "@sasjs/test-framework";

export const computeTests = (adapter: SASjs): TestSuite => ({
  name: "Compute",
  tests: [
    {
      title: "Start Compute Job - not waiting for result",
      description: "Should start a compute job and return the session",
      test: () => {
        const data: any = { table1: [{ col1: "first col value" }] };
        return adapter.startComputeJob("/Public/app/common/sendArr", data);
      },
      assertion: (res: any) => {
        const expectedProperties = ["id", "applicationName", "attributes"];
        return validate(expectedProperties, res);
      }
    },
    {
      title: "Start Compute Job - waiting for result",
      description: "Should start a compute job and return the job",
      test: () => {
        const data: any = { table1: [{ col1: "first col value" }] };
        return adapter.startComputeJob(
          "/Public/app/common/sendArr",
          data,
          {},
          "",
          true
        );
      },
      assertion: (res: any) => {
<<<<<<< HEAD
        const expectedProperties = ["id", "state", "creationTimeStamp", "jobConditionCode"]
=======
        const expectedProperties = [
          "id",
          "state",
          "creationTimeStamp",
          "jobConditionCode"
        ];
>>>>>>> 1d31ec4d
        return validate(expectedProperties, res.job);
      }
    },
    {
      title: "Execute Script Viya - complete job",
      description: "Should execute sas file and return log",
      test: () => {
        const fileLines = [
          `data;`,
          `do x=1 to 100;`,
          `output;`,
          `end;`,
          `run;`
        ];

        return adapter.executeScriptSASViya(
          "sasCode.sas",
          fileLines,
          "SAS Studio compute context",
          undefined,
          true
        );
      },
      assertion: (res: any) => {
        const expectedLogContent = `1    data;\\n2    do x=1 to 100;\\n3    output;\\n4    end;\\n5    run;\\n\\n`;

        return validateLog(expectedLogContent, res.log);
      }
    },
    {
      title: "Execute Script Viya - failed job",
      description: "Should execute sas file and return log",
      test: () => {
        const fileLines = [`%abort;`];

        return adapter
          .executeScriptSASViya(
            "sasCode.sas",
            fileLines,
            "SAS Studio compute context",
            undefined,
            true
          )
          .catch((err: any) => err);
      },
      assertion: (res: any) => {
        const expectedLogContent = `1    %abort;\\nERROR: The %ABORT statement is not valid in open code.\\n`;

        return validateLog(expectedLogContent, res.log);
      }
    }
  ]
});

const validateLog = (text: string, log: string): boolean => {
  const isValid = JSON.stringify(log).includes(text);

  return isValid;
};

const validate = (expectedProperties: string[], data: any): boolean => {
  const actualProperties = Object.keys(data);

  const isValid = expectedProperties.every((property) =>
    actualProperties.includes(property)
  );
  return isValid;
};<|MERGE_RESOLUTION|>--- conflicted
+++ resolved
@@ -30,16 +30,12 @@
         );
       },
       assertion: (res: any) => {
-<<<<<<< HEAD
-        const expectedProperties = ["id", "state", "creationTimeStamp", "jobConditionCode"]
-=======
         const expectedProperties = [
           "id",
           "state",
           "creationTimeStamp",
           "jobConditionCode"
         ];
->>>>>>> 1d31ec4d
         return validate(expectedProperties, res.job);
       }
     },
