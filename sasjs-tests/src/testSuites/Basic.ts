--- conflicted
+++ resolved
@@ -58,13 +58,6 @@
       description:
         'Should trigger required login callback and after successful login, it should finish the request',
       test: async () => {
-<<<<<<< HEAD
-        await adapter.logOut();
-        
-        return await adapter.request("common/sendArr", stringData, undefined, () => {
-          adapter.logIn(userName, password);
-        });
-=======
         await adapter.logOut()
 
         return await adapter.request(
@@ -75,7 +68,6 @@
             adapter.logIn(userName, password)
           }
         )
->>>>>>> fe907e1c
       },
       assertion: (response: any) => {
         return response.table1[0][0] === stringData.table1[0].col1
