{
  "name": "@sasjs/adapter",
  "description": "JavaScript adapter for SAS",
  "scripts": {
    "build": "rimraf build && rimraf node && mkdir node && cp -r src/* node && webpack && rimraf build/src && rimraf node",
    "package:lib": "npm run build && cp ./package.json build && cd build && npm version \"5.0.0\" && npm pack",
    "publish:lib": "npm run build && cd build && npm publish",
    "lint:fix": "npx prettier --write 'src/**/*.{ts,tsx,js,jsx,html,css,sass,less,json,yml,md,graphql}'",
    "lint": "npx prettier --check 'src/**/*.{ts,tsx,js,jsx,html,css,sass,less,json,yml,md,graphql}'",
    "test": "jest",
    "prepublishOnly": "cp -r ./build/* . && rm -rf ./build",
    "postpublish": "git clean -fd",
    "semantic-release": "semantic-release",
    "typedoc": "typedoc"
  },
  "publishConfig": {
    "access": "public"
  },
  "release": {
    "plugins": [
      "@semantic-release/npm",
      {
        "pkgRoot": "/build"
      }
    ]
  },
  "keywords": [
    "sas",
    "viya",
    "sasjs"
  ],
  "author": "Allan Bowe <support@macropeople.com>",
  "repository": {
    "type": "git",
    "url": "https://github.com/sasjs/adapter"
  },
  "license": "ISC",
  "devDependencies": {
    "@types/isomorphic-fetch": "0.0.35",
    "@types/jest": "^26.0.15",
    "cp": "^0.2.0",
    "dotenv": "^8.2.0",
    "jest": "^25.5.4",
    "path": "^0.12.7",
    "rimraf": "^3.0.2",
    "semantic-release": "^17.3.0",
    "terser-webpack-plugin": "^4.2.3",
    "ts-jest": "^25.5.1",
    "ts-loader": "^8.0.11",
    "tslint": "^6.1.3",
    "tslint-config-prettier": "^1.18.0",
    "typedoc": "^0.17.8",
    "typedoc-neo-theme": "^1.0.10",
    "typedoc-plugin-external-module-name": "^4.0.3",
    "typescript": "^3.9.7",
    "webpack": "^4.44.2",
    "webpack-cli": "^4.2.0"
  },
  "main": "index.js",
  "dependencies": {
<<<<<<< HEAD
    "@sasjs/utils": "^1.3.0",
=======
    "@sasjs/utils": "^1.5.0",
>>>>>>> 33a202fa
    "es6-promise": "^4.2.8",
    "form-data": "^3.0.0",
    "isomorphic-fetch": "^2.2.1"
  }
}<|MERGE_RESOLUTION|>--- conflicted
+++ resolved
@@ -58,11 +58,7 @@
   },
   "main": "index.js",
   "dependencies": {
-<<<<<<< HEAD
-    "@sasjs/utils": "^1.3.0",
-=======
     "@sasjs/utils": "^1.5.0",
->>>>>>> 33a202fa
     "es6-promise": "^4.2.8",
     "form-data": "^3.0.0",
     "isomorphic-fetch": "^2.2.1"
