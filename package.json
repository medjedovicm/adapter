--- conflicted
+++ resolved
@@ -46,13 +46,9 @@
     "semantic-release": "^17.3.9",
     "terser-webpack-plugin": "^4.2.3",
     "ts-jest": "^25.5.1",
-<<<<<<< HEAD
-    "ts-loader": "^8.0.14",
-=======
     "ts-loader": "^8.0.17",
     "tslint": "^6.1.3",
     "tslint-config-prettier": "^1.18.0",
->>>>>>> b3359f21
     "typedoc": "^0.19.2",
     "typedoc-neo-theme": "^1.1.0",
     "typedoc-plugin-external-module-name": "^4.0.6",
@@ -62,13 +58,8 @@
   },
   "main": "index.js",
   "dependencies": {
-<<<<<<< HEAD
-    "@sasjs/utils": "^2.0.2",
     "axios": "^0.21.1",
-=======
     "@sasjs/utils": "^2.5.0",
-    "es6-promise": "^4.2.8",
->>>>>>> b3359f21
     "form-data": "^3.0.0",
     "https": "^1.0.0"
   }
